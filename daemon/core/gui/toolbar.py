--- conflicted
+++ resolved
@@ -428,19 +428,13 @@
 
     def click_marker_button(self):
         logging.debug("Click on marker button")
-<<<<<<< HEAD
         self.runtime_select(self.runtime_marker_button)
         self.app.canvas.mode = GraphMode.ANNOTATION
         self.app.canvas.annotation_type = ShapeType.MARKER
         if not self.marker_tool:
-            self.marker_tool = Marker(self.master, self.app)
+            self.marker_tool = MarkerDialog(self.master, self.app)
             self.marker_tool.show()
             self.marker_tool.position()
-=======
-        dialog = MarkerDialog(self.master, self.app)
-        dialog.show()
-        # dialog.position()
->>>>>>> 05d3b58c
 
     def click_two_node_button(self):
         logging.debug("Click TWONODE button")