import logging
import tkinter as tk
from tkinter import ttk
from typing import TYPE_CHECKING, Iterable

import grpc

from core.api.grpc import core_pb2
from core.gui.dialogs.dialog import Dialog
from core.gui.errors import show_grpc_error
from core.gui.images import ImageEnum, Images
from core.gui.task import BackgroundTask
from core.gui.themes import PADX, PADY

if TYPE_CHECKING:
    from core.gui.app import Application


class SessionsDialog(Dialog):
<<<<<<< HEAD
    def __init__(self, master, app, is_start_app=False):
=======
    def __init__(self, master: "Application", app: "Application"):
>>>>>>> f1d8608a
        super().__init__(master, app, "Sessions", modal=True)
        self.is_start_app = is_start_app
        self.selected = False
        self.selected_id = None
        self.tree = None
        self.sessions = self.get_sessions()
        self.draw()

    def get_sessions(self) -> Iterable[core_pb2.SessionSummary]:
        try:
            response = self.app.core.client.get_sessions()
            logging.info("sessions: %s", response)
            return response.sessions
        except grpc.RpcError as e:
            show_grpc_error(e)
            self.destroy()

    def draw(self):
        self.top.columnconfigure(0, weight=1)
        self.top.rowconfigure(1, weight=1)
        self.draw_description()
        self.draw_tree()
        self.draw_buttons()

    def draw_description(self):
        """
        write a short description
        """
        label = ttk.Label(
            self.top,
            text="Below is a list of active CORE sessions. Double-click to \n"
            "connect to an existing session. Usually, only sessions in \n"
            "the RUNTIME state persist in the daemon, except for the \n"
            "one you might be concurrently editting.",
            justify=tk.CENTER,
        )
        label.grid(pady=PADY)

    def draw_tree(self):
        frame = ttk.Frame(self.top)
        frame.columnconfigure(0, weight=1)
        frame.rowconfigure(0, weight=1)
        frame.grid(sticky="nsew", pady=PADY)
        self.tree = ttk.Treeview(
            frame, columns=("id", "state", "nodes"), show="headings"
        )
        self.tree.grid(sticky="nsew")
        self.tree.column("id", stretch=tk.YES)
        self.tree.heading("id", text="ID")
        self.tree.column("state", stretch=tk.YES)
        self.tree.heading("state", text="State")
        self.tree.column("nodes", stretch=tk.YES)
        self.tree.heading("nodes", text="Node Count")

        for index, session in enumerate(self.sessions):
            state_name = core_pb2.SessionState.Enum.Name(session.state)
            self.tree.insert(
                "",
                tk.END,
                text=str(session.id),
                values=(session.id, state_name, session.nodes),
            )
        self.tree.bind("<Double-1>", self.on_selected)
        self.tree.bind("<<TreeviewSelect>>", self.click_select)

        yscrollbar = ttk.Scrollbar(frame, orient="vertical", command=self.tree.yview)
        yscrollbar.grid(row=0, column=1, sticky="ns")
        self.tree.configure(yscrollcommand=yscrollbar.set)

        xscrollbar = ttk.Scrollbar(frame, orient="horizontal", command=self.tree.xview)
        xscrollbar.grid(row=1, sticky="ew")
        self.tree.configure(xscrollcommand=xscrollbar.set)

    def draw_buttons(self):
        frame = ttk.Frame(self.top)
        for i in range(5):
            frame.columnconfigure(i, weight=1)
        frame.grid(sticky="ew")

        image = Images.get(ImageEnum.DOCUMENTNEW, 16)
        b = ttk.Button(
            frame, image=image, text="New", compound=tk.LEFT, command=self.click_new
        )
        b.image = image
        b.grid(row=0, padx=PADX, sticky="ew")

        image = Images.get(ImageEnum.FILEOPEN, 16)
        b = ttk.Button(
            frame,
            image=image,
            text="Connect",
            compound=tk.LEFT,
            command=self.click_connect,
        )
        b.image = image
        b.grid(row=0, column=1, padx=PADX, sticky="ew")

        image = Images.get(ImageEnum.SHUTDOWN, 16)
        b = ttk.Button(
            frame,
            image=image,
            text="Shutdown",
            compound=tk.LEFT,
            command=self.click_shutdown,
        )
        b.image = image
        b.grid(row=0, column=2, padx=PADX, sticky="ew")

        image = Images.get(ImageEnum.DELETE, 16)
        b = ttk.Button(
            frame,
            image=image,
            text="Delete",
            compound=tk.LEFT,
            command=self.click_delete,
        )
        b.image = image
        b.grid(row=0, column=3, padx=PADX, sticky="ew")

        image = Images.get(ImageEnum.CANCEL, 16)
        if self.is_start_app:
            b = ttk.Button(
                frame, image=image, text="Exit", compound=tk.LEFT, command=self.destroy
            )
        else:
            b = ttk.Button(
                frame,
                image=image,
                text="Cancel",
                compound=tk.LEFT,
                command=self.destroy,
            )
        b.image = image
        b.grid(row=0, column=4, sticky="ew")

    def click_new(self):
        self.app.core.create_new_session()
        self.destroy()

    def click_select(self, event: tk.Event):
        item = self.tree.selection()
        session_id = int(self.tree.item(item, "text"))
        self.selected = True
        self.selected_id = session_id

    def click_connect(self):
        """
        if no session is selected yet, create a new one else join that session
        """
        if self.selected and self.selected_id is not None:
            self.join_session(self.selected_id)
        elif not self.selected and self.selected_id is None:
            self.click_new()
        else:
            logging.error("sessions invalid state")

    def click_shutdown(self):
        """
        if no session is currently selected create a new session else shut the selected
        session down.
        """
        if self.selected and self.selected_id is not None:
            self.shutdown_session(self.selected_id)
        elif not self.selected and self.selected_id is None:
            self.click_new()
        else:
            logging.error("querysessiondrawing.py invalid state")

    def join_session(self, session_id: int):
        self.app.statusbar.progress_bar.start(5)
        task = BackgroundTask(self.app, self.app.core.join_session, args=(session_id,))
        task.start()
        self.destroy()

    def on_selected(self, event: tk.Event):
        item = self.tree.selection()
        sid = int(self.tree.item(item, "text"))
        self.join_session(sid)

    def shutdown_session(self, sid: int):
        self.app.core.stop_session(sid)
        self.click_new()
        self.destroy()

    def click_delete(self):
        logging.debug("Click delete")
        item = self.tree.selection()
        if item:
            sid = int(self.tree.item(item, "text"))
            self.app.core.delete_session(sid)
            self.tree.delete(item[0])
            if sid == self.app.core.session_id:
                self.click_new()<|MERGE_RESOLUTION|>--- conflicted
+++ resolved
@@ -17,11 +17,9 @@
 
 
 class SessionsDialog(Dialog):
-<<<<<<< HEAD
-    def __init__(self, master, app, is_start_app=False):
-=======
-    def __init__(self, master: "Application", app: "Application"):
->>>>>>> f1d8608a
+    def __init__(
+        self, master: "Application", app: "Application", is_start_app: bool = False
+    ):
         super().__init__(master, app, "Sessions", modal=True)
         self.is_start_app = is_start_app
         self.selected = False
