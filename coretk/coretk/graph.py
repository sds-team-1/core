--- conflicted
+++ resolved
@@ -7,15 +7,8 @@
 from coretk.graph_helper import GraphHelper, WlanAntennaManager
 from coretk.images import Images
 from coretk.interface import Interface
-<<<<<<< HEAD
 from coretk.linkinfo import LinkInfo, Throughput
-from coretk.nodeconfigtable import NodeConfig
 from coretk.wirelessconnection import WirelessConnection
-=======
-from coretk.linkinfo import LinkInfo
-
-# from coretk.nodeconfigtable import NodeConfig
->>>>>>> 96d020a5
 
 
 class GraphMode(enum.Enum):
@@ -52,22 +45,11 @@
         self.setup_menus()
         self.setup_bindings()
         self.draw_grid()
-<<<<<<< HEAD
         self.core_grpc = core_grpc
         self.helper = GraphHelper(self, core_grpc)
         self.throughput_draw = Throughput(self, core_grpc)
         self.wireless_draw = WirelessConnection(self, core_grpc)
-=======
-
-        self.core_grpc = grpc
-        self.grpc_manager = GrpcManager(grpc)
-
-        self.helper = GraphHelper(self, grpc)
         self.is_node_context_opened = False
-        # self.core_id_to_canvas_id = {}
-        # self.core_map = CoreToCanvasMapping()
-        # self.draw_existing_component()
->>>>>>> 96d020a5
 
     def setup_menus(self):
         self.node_context = tk.Menu(self.master)
@@ -85,16 +67,15 @@
         self.node_context.add_command(label="Hide")
         self.node_context.add_command(label="Services")
 
-    def canvas_reset_and_redraw(self, new_grpc):
+    def canvas_reset_and_redraw(self, session):
         """
         Reset the private variables CanvasGraph object, redraw nodes given the new grpc
         client.
 
-        :param new_grpc:
-        :return:
+        :param core.api.grpc.core_pb2.Session session: session to draw
+        :return: nothing
         """
         # delete any existing drawn items
-        # self.delete_components()
         self.helper.delete_canvas_components()
 
         # set the private variables to default value
@@ -106,19 +87,7 @@
         self.nodes = {}
         self.edges = {}
         self.drawing_edge = None
-<<<<<<< HEAD
-=======
-
-        self.grpc_manager = GrpcManager(new_grpc)
-
->>>>>>> 96d020a5
-        # new grpc
-        self.core_grpc = new_grpc
-        self.draw_existing_component()
-<<<<<<< HEAD
-        print(self.core_grpc.manager.edges)
-=======
->>>>>>> 96d020a5
+        self.draw_existing_component(session)
 
     def setup_bindings(self):
         """
@@ -167,7 +136,6 @@
         for node in session.nodes:
             # peer to peer node is not drawn on the GUI
             if node.type != core_pb2.NodeType.PEER_TO_PEER:
-
                 # draw nodes on the canvas
                 image, name = Images.convert_type_and_model_to_image(
                     node.type, node.model
