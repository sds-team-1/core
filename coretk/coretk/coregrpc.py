--- conflicted
+++ resolved
@@ -23,19 +23,10 @@
         self.interface_helper = None
         self.manager = GrpcManager(self)
 
-<<<<<<< HEAD
     def handle_events(self, event):
         logging.info("event: %s", event)
         if event.link_event is not None:
             self.app.canvas.wireless_draw.hangle_link_event(event.link_event)
-=======
-    def log_event(self, event):
-        # logging.info("event: %s", event)
-        if event.link_event is not None:
-            logging.info("event: %s", event)
-
-            self.wireless_draw.hangle_link_event(event.link_event)
->>>>>>> 96d020a5
 
     def handle_throughputs(self, event):
         interface_throughputs = event.interface_throughputs
@@ -73,7 +64,7 @@
                 self.manager.reusable.append(i)
 
         # draw session
-        self.app.canvas.draw_existing_component(session)
+        self.app.canvas.canvas_reset_and_redraw(session)
 
     def create_new_session(self):
         """
@@ -333,8 +324,8 @@
         :return: session id
         """
         response = self.core.open_xml(file_path)
-        self.session_id = response.session_id
-        logging.debug("coreprgc.py open_xml(): %s", response.result)
+        logging.debug("open xml: %s", response)
+        self.join_session(response.session_id)
 
     def close(self):
         """
