--- conflicted
+++ resolved
@@ -282,11 +282,11 @@
             self.app.toolbar.click_runtime_selection()
         else:
             self.app.toolbar.design_frame.tkraise()
-<<<<<<< HEAD
-            self.app.toolbar.select_button.invoke()
-=======
+            # <<<<<<< HEAD
+            #             self.app.toolbar.select_button.invoke()
+            # =======
             self.app.toolbar.click_selection()
->>>>>>> 33e3a461
+        # >>>>>>> coretk
         self.app.statusbar.progress_bar.stop()
 
     def is_runtime(self):
